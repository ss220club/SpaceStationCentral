import logging
from datetime import UTC, datetime

from fastapi import APIRouter, Depends, HTTPException, Request, status
from fastapi.responses import RedirectResponse
from sqlmodel import Session, func, select

from app.core import redis
from app.core.config import CONFIG
from app.database.models import CkeyLinkToken, Player
from app.deps import AUTH_RESPONSES, SessionDep, verify_bearer
from app.fur_discord import DiscordOAuthClient
from app.schemas.generic import PaginatedResponse
from app.schemas.player import NewPlayer, PlayerPatch


logger = logging.getLogger(__name__)

# region # OAuth

oauth_router = APIRouter(prefix="/oauth", tags=["OAuth"])

CALLBACK_PATH = "/discord_oa"
oauth_client = DiscordOAuthClient(
<<<<<<< HEAD
    CONFIG.oauth.client_id,
    CONFIG.oauth.client_secret,
    f"{CONFIG.oauth.endpoint_url}{CALLBACK_PATH}",
    scopes=("identify", "guilds")
=======
    CONFIG.oauth.client_id, CONFIG.oauth.client_secret, f"{CONFIG.oauth.endpoint_url}{CALLBACK_PATH}"
>>>>>>> cec3d850
)


async def get_token_by_ckey(session: Session, ckey: str) -> str:
    """
    Get or generate a token for the given player ckey.

    If token doesn't exist - generates a new one.
    If token already exists, makes sure that it is still valid, if not - regenerates it.
    """
    token_entry = session.exec(select(CkeyLinkToken).where(CkeyLinkToken.ckey == ckey)).first()
    if token_entry is None:
        token_entry = CkeyLinkToken(ckey=ckey)
    elif token_entry.expiration_time < datetime.now(UTC):
        session.delete(token_entry)
        session.commit()
        token_entry = CkeyLinkToken(ckey=ckey)
    else:
        return token_entry.token

    session.add(token_entry)
    session.commit()
    session.refresh(token_entry)

    return token_entry.token


@oauth_router.get("/login", status_code=status.HTTP_307_TEMPORARY_REDIRECT)
async def login(token: str) -> RedirectResponse:
    """Redirects to the discord oauth2 login page with the given ckey and state token."""
    return RedirectResponse(oauth_client.get_oauth_login_url(token))


@oauth_router.post(
    "/token", status_code=status.HTTP_201_CREATED, dependencies=[Depends(verify_bearer)], responses=AUTH_RESPONSES
)
async def generate_state(session: SessionDep, ckey: str) -> str:
    """
    Generate a state token for the given ckey and returns it.

    The state token is used to validate the authorization flow.
    """
    return await get_token_by_ckey(session, ckey)


@oauth_router.get(CALLBACK_PATH)
async def callback(session: SessionDep, code: str, state: str) -> Player:
    """
    The callback endpoint for the discord oauth2 flow.

    It takes the code and state parameters and verifies the state token.

    If the state token is invalid, it raises a 401 Unauthorized response.

    If the state token is valid, it uses the code to get an access token for the discord user.
    It then checks if the player is already linked with the discord user.

    If the player is already linked, it raises a 409 Conflict response.

    If the player is not already linked, it creates a new Player object with the ckey and discord_id
    and adds it to the database. It then returns the newly created Player object.
    """
    discord_token, _ = await oauth_client.get_access_token(code)
<<<<<<< HEAD

    user_guilds = await oauth_client.guilds(discord_token)
    if all(
        guild.id != CONFIG.oauth.discord_server_id for guild in user_guilds
    ):
        raise HTTPException(
            status_code=status.HTTP_412_PRECONDITION_FAILED, detail=f"User not in server. Please join the server and try again. {CONFIG.oauth.discord_server_invite}"
        )
=======
    if discord_token is None:
        raise HTTPException(status_code=status.HTTP_401_UNAUTHORIZED, detail="Could not get discord token")
>>>>>>> cec3d850

    token_string = state
    token = session.exec(
        select(CkeyLinkToken)
        .where(CkeyLinkToken.token == token_string)
        .where(CkeyLinkToken.expiration_time > datetime.now(UTC))
    ).first()
    if token is None:
        raise HTTPException(status_code=status.HTTP_401_UNAUTHORIZED, detail="Wrong or expired token")

    ckey = token.ckey
    discord_user = await oauth_client.get_user(discord_token)
    discord_id = discord_user.id

    if link := session.exec(select(Player).where(Player.discord_id == discord_id)).first():
        # General player account already exists
        if link.ckey is not None:
            raise HTTPException(status_code=status.HTTP_409_CONFLICT, detail="Player already linked")

        logger.debug("Linking a preexisting player %s to %s", link.discord_id, ckey)
        link.ckey = ckey
    else:
        link = Player(ckey=ckey, discord_id=discord_id)

    session.add(link)
    session.delete(token)
    session.commit()
    session.refresh(link)

    logger.info("Linked %s to %s", link.ckey, link.discord_id)
    logger.info("New linked user %s is guilds:%s", link.discord_id, ", ".join(guild.name for guild in user_guilds))
    
    await update_player_event(link)

    return link


# endregion
# region # Players

player_router = APIRouter(prefix="/players", tags=["Player"])


async def get_or_create_player_by_discord_id(session: SessionDep, discord_id: str) -> Player:
    result = session.exec(select(Player).where(Player.discord_id == discord_id)).first()

    if result is None:
        player = Player(discord_id=discord_id)
        session.add(player)
        session.commit()
        session.refresh(player)
        return player

    return result


@player_router.get(
    "/discord/{discord_id}",
    status_code=status.HTTP_200_OK,
    responses={
        status.HTTP_200_OK: {"description": "Player"},
        status.HTTP_404_NOT_FOUND: {"description": "Player not found"},
    },
)
async def get_player_by_discord_id(session: SessionDep, discord_id: str) -> Player:
    result = session.exec(select(Player).where(Player.discord_id == discord_id)).first()

    if result is None:
        raise HTTPException(status_code=status.HTTP_404_NOT_FOUND, detail="Player not found")

    return result


@player_router.get(
    "/ckey/{ckey}",
    status_code=status.HTTP_200_OK,
    responses={
        status.HTTP_200_OK: {"description": "Player"},
        status.HTTP_404_NOT_FOUND: {"description": "Player not found"},
    },
)
async def get_player_by_ckey(session: SessionDep, ckey: str) -> Player:
    result = session.exec(select(Player).where(Player.ckey == ckey)).first()

    if result is None:
        raise HTTPException(status_code=status.HTTP_404_NOT_FOUND, detail="Player not found")

    return result


@player_router.get("", status_code=status.HTTP_200_OK)
async def get_players(
    session: SessionDep, request: Request, page: int = 1, page_size: int = 50
) -> PaginatedResponse[Player]:
    total = session.exec(select(func.count()).select_from(Player)).one()
    selection = select(Player).offset((page - 1) * page_size).limit(page_size)
    items = session.exec(selection).all()

    return PaginatedResponse(items=items, total=total, page=page, page_size=page_size, current_url=request.url)


@player_router.post(
    "", status_code=status.HTTP_201_CREATED, responses=AUTH_RESPONSES, dependencies=[Depends(verify_bearer)]
)
async def create_player(session: SessionDep, new_player: NewPlayer) -> Player:
    """Used internally and for force linking players manually."""
    # TODO: considering HTTPException as success really smells here
    try:
        await get_player_by_discord_id(session, new_player.discord_id)
        if new_player.ckey:
            await get_player_by_ckey(session, new_player.ckey)
        raise HTTPException(status_code=status.HTTP_409_CONFLICT, detail="Player already exists")
    except HTTPException as e:
        if e.status_code != status.HTTP_404_NOT_FOUND:
            raise e

    player = Player(**new_player.model_dump())
    session.add(player)
    session.commit()
    session.refresh(player)
    logger.info("Force linked %s to %s", player.ckey, player.discord_id)
    await update_player_event(player)
    return player


@player_router.get(
    "/{id}",
    status_code=status.HTTP_200_OK,
    responses={
        status.HTTP_200_OK: {"description": "Player"},
        status.HTTP_404_NOT_FOUND: {"description": "Player not found"},
    },
)
async def get_player_by_id(session: SessionDep, id: int) -> Player:  # pylint: disable=redefined-builtin
    result = session.exec(select(Player).where(Player.id == id)).first()

    if result is None:
        raise HTTPException(status_code=status.HTTP_404_NOT_FOUND, detail="Player not found")

    return result


@player_router.patch(
    "/{id}", status_code=status.HTTP_200_OK, responses=AUTH_RESPONSES, dependencies=[Depends(verify_bearer)]
)
async def update_player(session: SessionDep, id: int, player_patch: PlayerPatch) -> Player:  # pylint: disable=redefined-builtin
    player = await get_player_by_id(session, id)
    update_data = player_patch.model_dump(exclude_unset=True)

    for key, value in update_data.items():
        setattr(player, key, value)

    session.commit()
    session.refresh(player)
    logger.info("Player updated: %s", player.model_dump_json())
    await update_player_event(player)
    return player


# endregion

# region Events


async def update_player_event(player: Player) -> None:
    await redis.send_message("link", player.model_dump_json())


# endregion<|MERGE_RESOLUTION|>--- conflicted
+++ resolved
@@ -22,14 +22,10 @@
 
 CALLBACK_PATH = "/discord_oa"
 oauth_client = DiscordOAuthClient(
-<<<<<<< HEAD
     CONFIG.oauth.client_id,
     CONFIG.oauth.client_secret,
     f"{CONFIG.oauth.endpoint_url}{CALLBACK_PATH}",
     scopes=("identify", "guilds")
-=======
-    CONFIG.oauth.client_id, CONFIG.oauth.client_secret, f"{CONFIG.oauth.endpoint_url}{CALLBACK_PATH}"
->>>>>>> cec3d850
 )
 
 
@@ -93,7 +89,8 @@
     and adds it to the database. It then returns the newly created Player object.
     """
     discord_token, _ = await oauth_client.get_access_token(code)
-<<<<<<< HEAD
+    if discord_token is None:
+        raise HTTPException(status_code=status.HTTP_401_UNAUTHORIZED, detail="Could not get discord token")
 
     user_guilds = await oauth_client.guilds(discord_token)
     if all(
@@ -102,10 +99,6 @@
         raise HTTPException(
             status_code=status.HTTP_412_PRECONDITION_FAILED, detail=f"User not in server. Please join the server and try again. {CONFIG.oauth.discord_server_invite}"
         )
-=======
-    if discord_token is None:
-        raise HTTPException(status_code=status.HTTP_401_UNAUTHORIZED, detail="Could not get discord token")
->>>>>>> cec3d850
 
     token_string = state
     token = session.exec(
