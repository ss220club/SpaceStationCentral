--- conflicted
+++ resolved
@@ -57,18 +57,9 @@
         return str(url)
 
     @cached(ttl=550)
-<<<<<<< HEAD
-    async def request(self, route, token=None, method='GET'):
-        headers = {
-            "Authorization": f'Bearer {token or ""}'
-        }
-        resp = None
-        if method == 'GET':
-=======
     async def request(self, route: str, token: str | None = None, method: str = "GET") -> JSONAny:
         headers = {"Authorization": f"Bearer {token if token else ''}"}
         if method == "GET":
->>>>>>> cec3d850
             async with aiohttp.ClientSession() as session:
                 resp = await session.get(f"{DISCORD_API_URL}{route}", headers=headers)
                 data = await resp.json()
@@ -108,46 +99,28 @@
             resp_json: dict[str, Any] = await resp.json()
             return resp_json.get("access_token"), resp_json.get("refresh_token")
 
-<<<<<<< HEAD
     async def user(self, token: str):
         if "identify" not in self.scopes:
             raise ScopeMissing("identify")
         route = '/users/@me'
-        return User(**(await self.request(route, token)))
-=======
-    async def user(self, request: Request) -> User:
-        if "identify" not in self.scopes:
-            raise ScopeMissingError("identify")
-        route = "/users/@me"
-        token = self.get_token(request)
         return User.model_validate(await self.request(route, token))
->>>>>>> cec3d850
 
     async def get_user(self, token: str) -> User:
         route = "/users/@me"
         response: Any = await self.request(route, token)
         return User.model_validate(response)
 
-<<<<<<< HEAD
-    async def guilds(self, token: str) -> List[GuildPreview]:
-        if "guilds" not in self.scopes:
-            raise ScopeMissing("guilds")
-        route = '/users/@me/guilds'
-        return [GuildPreview(**guild) for guild in await self.request(route, token)]
-=======
-    async def guilds(self, request: Request) -> list[GuildPreview]:
+    async def guilds(self, token: str) -> list[GuildPreview]:
         if "guilds" not in self.scopes:
             raise ScopeMissingError("guilds")
 
         route = "/users/@me/guilds"
-        token = self.get_token(request)
         response: Any = await self.request(route, token)
         if not isinstance(response, list):
             raise ValueError("Invalid response from Discord API")
 
         guilds: list[dict[str, Any]] = response
         return [GuildPreview.model_validate(guild) for guild in guilds]
->>>>>>> cec3d850
 
     def get_token(self, request: Request) -> str:
         authorization_header = request.headers.get("Authorization")
