--- conflicted
+++ resolved
@@ -7,10 +7,7 @@
     id: str | None = None
     name: str
     icon: str | None
-<<<<<<< HEAD
     banner: str | None
-=======
->>>>>>> cec3d850
     owner: bool
     permissions: int
     features: list[str]
